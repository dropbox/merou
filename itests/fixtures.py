--- conflicted
+++ resolved
@@ -146,12 +146,5 @@
                 raise
         else:
             s.close()
-<<<<<<< HEAD
-            # When running in TravisCI, there seems to be a race condition causing the next
-            # connect to error with ECONNREFUSED.  This pause seems to eliminate that
-            time.sleep(0.5)
             return
-=======
-            return
-        time.sleep(0.1)
->>>>>>> 6569caf5
+        time.sleep(0.1)