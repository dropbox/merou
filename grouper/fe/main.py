--- conflicted
+++ resolved
@@ -7,12 +7,8 @@
 from contextlib import closing
 from typing import TYPE_CHECKING
 
-<<<<<<< HEAD
-from six import PY2
 from tornado.curl_httpclient import CurlAsyncHTTPClient
 from tornado.httpclient import AsyncHTTPClient
-=======
->>>>>>> 88f73c3d
 from tornado.httpserver import HTTPServer
 from tornado.ioloop import IOLoop
 
