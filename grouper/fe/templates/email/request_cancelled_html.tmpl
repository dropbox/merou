--- conflicted
+++ resolved
@@ -5,13 +5,8 @@
 {% block content %}
 
 <p>Your request to join the group
-<<<<<<< HEAD
-<strong><a href="{{url}}/groups/{{requested}}">{{ group }}</a></strong>
+<strong><a href="{{url}}/groups/{{group_name}}">{{ group_name }}</a></strong>
 has been cancelled by {{ cancelled_by }}.  The reason they gave was:</p>
-=======
-<strong><a href="{{url}}/groups/{{group_name}}">{{ group_name }}</a></strong>
-has been cancelled by {{ actioned_by }}.  The reason they gave was:</p>
->>>>>>> a3e9040a
 
 <blockquote><p>{{ reason|escape }}</p></blockquote>
 
