--- conflicted
+++ resolved
@@ -106,11 +106,7 @@
         )
 
     def create_grant_permission_to_group_usecase(self, actor, ui):
-<<<<<<< HEAD
-        # type: (str, GrantPermissionToGroupUI) -> GrantPermissionToServiceAccount
-=======
-        # type: (str, GrantPermissionToServiceAccountUI) -> GrantPermissionToServiceAccount
->>>>>>> c54ffc98
+        # type: (str, GrantPermissionToGroupUI) -> GrantPermissionToGroup
         permission_service = self.service_factory.create_permission_service()
         service_account_service = self.service_factory.create_service_account_service()
         user_service = self.service_factory.create_user_service()
