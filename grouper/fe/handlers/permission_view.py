from __future__ import annotations

from typing import TYPE_CHECKING

from grouper.fe.templates import PermissionTemplate
from grouper.fe.util import GrouperHandler
from grouper.usecases.view_permission import ViewPermissionUI
from grouper.entities.pagination import ListPermissionsSortKey, PaginatedList, Pagination

if TYPE_CHECKING:
    from grouper.entities.audit_log_entry import AuditLogEntry
    from grouper.entities.permission import Permission, PermissionAccess
    from grouper.entities.permission_grant import (
        GroupPermissionGrant,
        ServiceAccountPermissionGrant,
    )
    from typing import Any, List


class PermissionView(GrouperHandler, ViewPermissionUI):
    def view_permission_failed_not_found(self, name: str) -> None:
        self.notfound()

    def viewed_permission(
        self,
        permission: Permission,
        group_grants: PaginatedList[GroupPermissionGrant],
        service_account_grants: PaginatedList[ServiceAccountPermissionGrant],
        access: PermissionAccess,
        audit_log_entries: List[AuditLogEntry],
    ) -> None:
        template = PermissionTemplate(
            permission=permission,
            access=access,
            group_grants=group_grants,
            service_account_grants=service_account_grants,
            audit_log_entries=audit_log_entries,
            offset=service_account_grants.offset,
            limit=service_account_grants.limit or 100,
            total=service_account_grants.total+group_grants.total,
        )
        self.render_template_class(template)

    def get(self, *args: Any, **kwargs: Any) -> None:
        name = self.get_path_argument("name")
<<<<<<< HEAD

        offset = int(self.get_argument("offset", "0"))
        limit = int(self.get_argument("limit", "100"))
        sort_key = ListPermissionsSortKey(self.get_argument("sort_by", "name"))
        sort_dir = self.get_argument("order", "asc")
        pagination = Pagination(
            sort_key=sort_key, reverse_sort=(sort_dir == "desc"), offset=offset, limit=limit
        )

=======
        argument = self.get_argument("argument", None)
>>>>>>> 542282f2
        usecase = self.usecase_factory.create_view_permission_usecase(self)
        usecase.view_permission(
            name, self.current_user.username, audit_log_limit=20, argument=argument
        )<|MERGE_RESOLUTION|>--- conflicted
+++ resolved
@@ -43,7 +43,6 @@
 
     def get(self, *args: Any, **kwargs: Any) -> None:
         name = self.get_path_argument("name")
-<<<<<<< HEAD
 
         offset = int(self.get_argument("offset", "0"))
         limit = int(self.get_argument("limit", "100"))
@@ -53,9 +52,7 @@
             sort_key=sort_key, reverse_sort=(sort_dir == "desc"), offset=offset, limit=limit
         )
 
-=======
         argument = self.get_argument("argument", None)
->>>>>>> 542282f2
         usecase = self.usecase_factory.create_view_permission_usecase(self)
         usecase.view_permission(
             name, self.current_user.username, audit_log_limit=20, argument=argument
