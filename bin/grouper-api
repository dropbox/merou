--- conflicted
+++ resolved
@@ -13,21 +13,13 @@
 from grouper.app import Application
 from grouper.background import BackgroundThread
 from grouper.database import DbRefreshThread
-<<<<<<< HEAD
 from grouper.error_reporting import get_sentry_client, SentryProxy, setup_signal_handlers
 from grouper.fe.settings import Settings
 from grouper.graph import Graph, GroupGraph
 from grouper.models.base.session import get_db_engine, Session
-from grouper.plugin import load_plugins
+from grouper.plugin import load_plugins, PluginsDirectoryDoesNotExist
 from grouper.setup import build_arg_parser, setup_logging
 from grouper.util import get_database_url
-=======
-from grouper.graph import GroupGraph
-from grouper.models import get_db_engine, Session
-from grouper.plugin import load_plugins, PluginsDirectoryDoesNotExist
-from grouper.settings import default_settings_path
-from grouper.util import get_loglevel, get_database_url
->>>>>>> dc9121bb
 
 
 def get_application(graph, settings, sentry_client):
@@ -57,21 +49,11 @@
     log_level = logging.getLevelName(logging.getLogger().level)
     logging.info("begin. log_level={}".format(log_level))
 
-<<<<<<< HEAD
-    if settings.plugin_dir:
-        assert os.path.exists(settings.plugin_dir), "Plugin directory does not exist"
+    try:
         load_plugins(settings.plugin_dir, service_name="grouper_api")
-=======
-    try:
-        load_plugins(settings.plugin_dir, service_name="grouper-api")
     except PluginsDirectoryDoesNotExist as e:
         logging.fatal("Plugin directory does not exist: {}".format(e))
-        sys.exist(1)
-
-    tornado_settings = {
-        "debug": settings.debug,
-    }
->>>>>>> dc9121bb
+        sys.exit(1)
 
     # setup database
     logging.debug("configure database session")
